--- conflicted
+++ resolved
@@ -55,11 +55,8 @@
 from OPSI.Object import *
 from OPSI.Util import objectToBeautifiedText, removeUnit
 
-<<<<<<< HEAD
-__version__ = '4.0.6.44'
-=======
-__version__ = '4.0.6.41'
->>>>>>> 113202a6
+
+__version__ = '4.0.7.8'
 
 logger = Logger()
 
