--- conflicted
+++ resolved
@@ -56,12 +56,8 @@
 from OPSI.Object import *
 from OPSI.Util import objectToBeautifiedText, removeUnit
 
-<<<<<<< HEAD
-__version__ = '4.0.7.4'
-=======
 
 __version__ = '4.0.7.8'
->>>>>>> 693dc016
 
 logger = Logger()
 
