#! /usr/bin/env python
# -*- coding: utf-8 -*-

# This file is part of python-opsi.
# Copyright (C) 2015-2016 uib GmbH <info@uib.de>

# This program is free software: you can redistribute it and/or modify
# it under the terms of the GNU Affero General Public License as
# published by the Free Software Foundation, either version 3 of the
# License, or (at your option) any later version.

# This program is distributed in the hope that it will be useful,
# but WITHOUT ANY WARRANTY; without even the implied warranty of
# MERCHANTABILITY or FITNESS FOR A PARTICULAR PURPOSE.  See the
# GNU Affero General Public License for more details.

# You should have received a copy of the GNU Affero General Public License
# along with this program.  If not, see <http://www.gnu.org/licenses/>.
"""
Testing our logger.

:author: Niko Wenselowski <n.wenselowski@uib.de>
:license: GNU Affero General Public License version 3
"""

from __future__ import absolute_import

import os
import sys
import warnings
<<<<<<< HEAD
from io import BytesIO as StringIO
=======
from contextlib import contextmanager
>>>>>>> 6c7abf31

import OPSI.Logger
import pytest

<<<<<<< HEAD
from .helpers import cd, mock, workInTemporaryDirectory
=======
from .helpers import cd, mock, unittest, workInTemporaryDirectory, showLogs
>>>>>>> 6c7abf31

# Log level that will result in log output.
LOGGING_LEVELS = [
	OPSI.Logger.LOG_CONFIDENTIAL,
	OPSI.Logger.LOG_DEBUG2,
	OPSI.Logger.LOG_DEBUG,
	OPSI.Logger.LOG_INFO,
	OPSI.Logger.LOG_NOTICE,
	OPSI.Logger.LOG_WARNING,
	OPSI.Logger.LOG_ERROR,
	OPSI.Logger.LOG_CRITICAL,
	OPSI.Logger.LOG_ESSENTIAL,
	OPSI.Logger.LOG_COMMENT
]


@pytest.yield_fixture
def logger():
	logger = OPSI.Logger.LoggerImplementation()

	try:
		yield logger
	finally:
		logger.setConsoleLevel(OPSI.Logger.LOG_NONE)
		logger.setFileLevel(OPSI.Logger.LOG_NONE)


def testLoggingMessage(logger):
	level = OPSI.Logger.LOG_CONFIDENTIAL
	logger.setConsoleLevel(level)

	messageBuffer = StringIO()
	with mock.patch('OPSI.Logger.sys.stdin', messageBuffer):
		with mock.patch('OPSI.Logger.sys.stderr', messageBuffer):
			logger.log(level, "This is not a test!", raiseException=True)

	assert "This is not a test!" in messageBuffer.getvalue()


@pytest.mark.parametrize("logLevel", [OPSI.Logger.LOG_NONE] + LOGGING_LEVELS)
def testChangingConsoleLogLevel(logger, logLevel):
	logger.setConsoleLevel(logLevel)
	assert logLevel == logger.getConsoleLevel()


@pytest.mark.parametrize("logLevel", LOGGING_LEVELS)
def testLoggingUnicode(logger, logLevel):
	logger.setConsoleLevel(logLevel)

	messageBuffer = StringIO()
	with mock.patch('OPSI.Logger.sys.stdin', messageBuffer):
		with mock.patch('OPSI.Logger.sys.stderr', messageBuffer):
			logger.log(logLevel, u"Heävy Metäl Ümläüts! Öy!", raiseException=True)

	# Currently this has to be suffice
	# TODO: better check for logged string.
	assert messageBuffer.getvalue()


def test_logTwisted(logger):
	log = pytest.importorskip("twisted.python.log")

	logger.setConsoleLevel(OPSI.Logger.LOG_DEBUG)
	logger.setLogFormat('[%l] %M')

	err = StringIO()

	with mock.patch('OPSI.Logger.sys.stdin', err):
		with mock.patch('OPSI.Logger.sys.stderr', err):
			logger.startTwistedLogging()

			value = err.getvalue()
			assert "" != value
			assert value == "[{0:d}] [twisted] Log opened.\n".format(OPSI.Logger.LOG_DEBUG)
			err.seek(0)
			err.truncate(0)

			log.msg("message")
			value = err.getvalue()
			assert "" != value
			assert value == "[{0:d}] [twisted] message\n".format(OPSI.Logger.LOG_DEBUG)
			err.seek(0)
			err.truncate(0)

			log.err("message")
			value = err.getvalue()
			assert value == "[{0:d}] [twisted] 'message'\n".format(OPSI.Logger.LOG_ERROR)


def testPatchingShowwarnings(logger):
	originalWarningFunction = warnings.showwarning
	assert originalWarningFunction is warnings.showwarning

	try:
		logger.logWarnings()
		assert originalWarningFunction is not warnings.showwarning
	finally:
		# Making sure that the switched function is
		# resetted to it's default.
		warnings.showwarning = originalWarningFunction


def testLoggingFromWarningsModule(logger):
	logger.setConsoleLevel(OPSI.Logger.LOG_WARNING)
	logger.setLogFormat('[%l] %M')

	messageBuffer = StringIO()

	with mock.patch('OPSI.Logger.sys.stdin', messageBuffer):
		with mock.patch('OPSI.Logger.sys.stderr', messageBuffer):
			try:
				logger.logWarnings()

				warnings.warn("usermessage")
				warnings.warn("another message", DeprecationWarning)
				warnings.warn("message", DeprecationWarning, stacklevel=2)
			finally:
				# Making sure that the switched function is
				# resetted to it's default.
				warnings.showwarning = OPSI.Logger._showwarning

	value = messageBuffer.getvalue()

	assert value.startswith("[{0:d}]".format(OPSI.Logger.LOG_WARNING))
	assert "UserWarning: usermessage" in value

	if sys.version_info < (2, 7):
		# Changed in version 2.7: DeprecationWarning is ignored by default.
		# Source: https://docs.python.org/2.7/library/warnings.html#warning-categories
		assert "DeprecationWarning: message" in value
		assert "DeprecationWarning: another message" in value


@pytest.mark.parametrize("message, logLevel", [
	("my password", OPSI.Logger.LOG_CONFIDENTIAL),
	("beepbeepbeepbeeeeeeeeeep", OPSI.Logger.LOG_DEBUG2),
	("Beep, beep.", OPSI.Logger.LOG_DEBUG),
	("The Stark Tower", OPSI.Logger.LOG_INFO),
	("Hulk not angry", OPSI.Logger.LOG_NOTICE),
	("Loki lifes!", OPSI.Logger.LOG_WARNING),
	("under 9000", OPSI.Logger.LOG_ERROR),
	("over 9000", OPSI.Logger.LOG_CRITICAL),
	("never miss", OPSI.Logger.LOG_ESSENTIAL),
	("my words blabla", OPSI.Logger.LOG_COMMENT),
])
def testLogLevelIsShownInOutput(logger, message, logLevel):
	logger.setConsoleLevel(logLevel)
	logger.setLogFormat('[%l] %M')

	messageBuffer = StringIO()

	with mock.patch('OPSI.Logger.sys.stdin', messageBuffer):
		with mock.patch('OPSI.Logger.sys.stderr', messageBuffer):
			logger.log(logLevel, message)
			value = messageBuffer.getvalue()
			assert value.startswith("[{0:d}]".format(logLevel))
			assert message in value
			assert value.rstrip().endswith(message)


def testConfidentialStringsAreNotLogged(logger):
	secretWord = 'mySecr3tP4ssw0rd!'

	logger.addConfidentialString(secretWord)
	logger.setConsoleLevel(OPSI.Logger.LOG_DEBUG2)

	messageBuffer = StringIO()
	with mock.patch('OPSI.Logger.sys.stdin', messageBuffer):
		with mock.patch('OPSI.Logger.sys.stderr', messageBuffer):
			logger.notice("Psst... {0}".format(secretWord))

	value = messageBuffer.getvalue()
	assert secretWord not in value
	assert "Psst... " in value
	assert "*** confidential ***" in value


def testConfidentialStringsCanNotBeEmpty(logger):
	with pytest.raises(ValueError):
		logger.addConfidentialString('')


def testLogFormatting(logger):
	logger.setConsoleLevel(OPSI.Logger.LOG_CONFIDENTIAL)
	logger.setLogFormat('[%l - %L] %F %M')

	messageBuffer = StringIO()
	with mock.patch('OPSI.Logger.sys.stdin', messageBuffer):
		with mock.patch('OPSI.Logger.sys.stderr', messageBuffer):
			logger.debug("Chocolate Starfish")

	value = messageBuffer.getvalue()
	assert '[7 - debug] test_logger.py Chocolate Starfish', value.strip()


def testSettingConfidentialStrings(logger):
	confidential = ["Momente", "Wahnsinn"]
	logger.setConfidentialStrings(confidential)

	logger.setConsoleLevel(OPSI.Logger.LOG_DEBUG2)

	messageBuffer = StringIO()
	with mock.patch('OPSI.Logger.sys.stdin', messageBuffer):
		with mock.patch('OPSI.Logger.sys.stderr', messageBuffer):
			logger.notice("Die Momente, die es wert sind, ziehen so schnell vorbei")
			logger.notice("So schnell, so weit")
			logger.notice("Der Wahnsinn folgt jetzt nicht mehr dem Asphalt")
			logger.notice("Du lässt ihn zurück")

	value = messageBuffer.getvalue()
	for word in confidential:
		assert word not in value
	assert "So schnell, so weit" in value


def testChangingDirectoriesDoesNotChangePathOfLog(logger):
	with workInTemporaryDirectory():
		logger.setLogFile('test.log')
		logger.setFileLevel(OPSI.Logger.LOG_DEBUG)
		logger.warning('abc')

		assert os.path.exists('test.log')

<<<<<<< HEAD
		os.mkdir('subdir')
		with cd('subdir'):
			assert not os.path.exists('test.log')
			logger.warning('def')
			assert not os.path.exists('test.log')


def testSettingLogPathToNone(logger):
	logger.setLogFile(None)


def testCallingLogMethods(logger):
	logger.confidential('test message')
	logger.debug2('test message')
	logger.debug('test message')
	logger.info('test message')
	logger.notice('test message')
	logger.warning('test message')
	logger.error('test message')
	logger.critical('test message')
	logger.essential('test message')
	logger.comment('test message')
=======
		value = messageBuffer.getvalue()

		self.assertTrue(value.startswith("[{0:d}]".format(OPSI.Logger.LOG_WARNING)))
		self.assertTrue("UserWarning: usermessage" in value)

		if sys.version_info < (2, 7):
			# Changed in version 2.7: DeprecationWarning is ignored by default.
			# Source: https://docs.python.org/2.7/library/warnings.html#warning-categories
			self.assertTrue("DeprecationWarning: message" in value)
			self.assertTrue("DeprecationWarning: another message" in value)

	def testLoggingLevels(self):
		def resetBuffer():
			messageBuffer.seek(0)
			messageBuffer.truncate(0)

		self.logger.setConsoleLevel(OPSI.Logger.LOG_CONFIDENTIAL)
		self.logger.setLogFormat('[%l] %M')

		messageBuffer = StringIO()

		with mock.patch('OPSI.Logger.sys.stdin', messageBuffer):
			with mock.patch('OPSI.Logger.sys.stderr', messageBuffer):
				self.logger.essential("never miss")
				value = messageBuffer.getvalue()
				self.assertTrue(value.startswith("[{0:d}]".format(OPSI.Logger.LOG_ESSENTIAL)))
				self.assertTrue("never miss" in value)

				resetBuffer()
				self.logger.comment("my words blabla")
				value = messageBuffer.getvalue()
				self.assertTrue(value.startswith("[{0:d}]".format(OPSI.Logger.LOG_COMMENT)))
				self.assertTrue("my words blabla" in value)

				resetBuffer()
				self.logger.critical("over 9000")
				value = messageBuffer.getvalue()
				self.assertTrue(value.startswith("[{0:d}]".format(OPSI.Logger.LOG_CRITICAL)))
				self.assertTrue("over 9000" in value)

				resetBuffer()
				self.logger.error("under 9000")
				value = messageBuffer.getvalue()
				self.assertTrue(value.startswith("[{0:d}]".format(OPSI.Logger.LOG_ERROR)))
				self.assertTrue("under 9000" in value)

				resetBuffer()
				self.logger.warning("Loki lifes!")
				value = messageBuffer.getvalue()
				self.assertTrue(value.startswith("[{0:d}]".format(OPSI.Logger.LOG_WARNING)))
				self.assertTrue("Loki lifes!" in value)

				resetBuffer()
				self.logger.notice("Hulk not angry")
				value = messageBuffer.getvalue()
				self.assertTrue(value.startswith("[{0:d}]".format(OPSI.Logger.LOG_NOTICE)))
				self.assertTrue("Hulk not angry" in value)

				resetBuffer()
				self.logger.info("The Stark Tower")
				value = messageBuffer.getvalue()
				self.assertTrue(value.startswith("[{0:d}]".format(OPSI.Logger.LOG_INFO)))
				self.assertTrue("The Stark Tower" in value)

				resetBuffer()
				self.logger.debug("Beep, beep.")
				value = messageBuffer.getvalue()
				self.assertTrue(value.startswith("[{0:d}]".format(OPSI.Logger.LOG_DEBUG)))
				self.assertTrue("Beep, beep." in value)

				resetBuffer()
				self.logger.debug2("beepbeepbeepbeeeeeeeeeep")
				value = messageBuffer.getvalue()
				self.assertTrue(value.startswith("[{0:d}]".format(OPSI.Logger.LOG_DEBUG2)))
				self.assertTrue("beepbeepbeepbeeeeeeeeeep" in value)

				resetBuffer()
				self.logger.confidential("my password")
				value = messageBuffer.getvalue()
				self.assertTrue(value.startswith("[{0:d}]".format(OPSI.Logger.LOG_CONFIDENTIAL)))
				self.assertTrue("my password" in value)

	def testConfidentialStringsAreNotLogged(self):
		secretWord = 'mySecr3tP4ssw0rd!'

		self.logger.addConfidentialString(secretWord)
		self.logger.setConsoleLevel(OPSI.Logger.LOG_DEBUG2)

		messageBuffer = StringIO()
		with mock.patch('OPSI.Logger.sys.stdin', messageBuffer):
			with mock.patch('OPSI.Logger.sys.stderr', messageBuffer):
				self.logger.notice("Psst... {0}".format(secretWord))

		value = messageBuffer.getvalue()
		self.assertFalse(secretWord in value)
		self.assertTrue("Psst... " in value)
		self.assertTrue("*** confidential ***" in value)

	def testConfidentialStringsCanNotBeEmpty(self):
		self.assertRaises(ValueError, self.logger.addConfidentialString, '')

	def testLogFormatting(self):
		self.logger.setConsoleLevel(OPSI.Logger.LOG_CONFIDENTIAL)
		self.logger.setLogFormat('[%l - %L] %F %M')

		messageBuffer = StringIO()
		with mock.patch('OPSI.Logger.sys.stdin', messageBuffer):
			with mock.patch('OPSI.Logger.sys.stderr', messageBuffer):
				self.logger.debug("Chocolate Starfish")

		value = messageBuffer.getvalue()
		self.assertEquals('[7 - debug] test_logger.py Chocolate Starfish', value.strip())

	def testSettingConfidentialStrings(self):
		confidential = ["Momente", "Wahnsinn"]
		self.logger.setConfidentialStrings(confidential)

		self.logger.setConsoleLevel(OPSI.Logger.LOG_DEBUG2)

		messageBuffer = StringIO()
		with mock.patch('OPSI.Logger.sys.stdin', messageBuffer):
			with mock.patch('OPSI.Logger.sys.stderr', messageBuffer):
				self.logger.notice("Die Momente, die es wert sind, ziehen so schnell vorbei")
				self.logger.notice("So schnell, so weit")
				self.logger.notice("Der Wahnsinn folgt jetzt nicht mehr dem Asphalt")
				self.logger.notice("Du lässt ihn zurück")

		value = messageBuffer.getvalue()
		for word in confidential:
			self.assertFalse(word in value)
		self.assertTrue("So schnell, so weit" in value)

	def testChangingDirectoriesDoesNotChangePathOfLog(self):
		with workInTemporaryDirectory():
			self.logger.setLogFile('test.log')
			self.logger.setFileLevel(OPSI.Logger.LOG_DEBUG)
			self.logger.warning('abc')

			self.assertTrue(os.path.exists('test.log'))

			os.mkdir('subdir')
			with cd('subdir'):
				self.assertFalse(os.path.exists('test.log'))
				self.logger.warning('def')
				self.assertFalse(os.path.exists('test.log'))

	def testSettingLogPathToNone(self):
		self.logger.setLogFile(None)


@contextmanager
def catchMessages():
	messageBuffer = StringIO()
	with mock.patch('OPSI.Logger.sys.stdin', messageBuffer):
		with mock.patch('OPSI.Logger.sys.stderr', messageBuffer):
			yield messageBuffer


def testLoggingTracebacks():
	with showLogs() as logger:
		with catchMessages() as messageBuffer:
			try:
				raise RuntimeError("Foooock")
			except Exception as e:
				logger.logException(e)

		values = messageBuffer.getvalue().split('\n')
		values = [v for v in values if v]  # don't use empty lines

		print(repr(values))

		assert len(values) > 1
		assert "traceback" in values[0].lower()
		assert "line" in values[1].lower()
		assert "file" in values[1].lower()
		assert "Foooock" in values[-1]


def testLogTracebackCanFail():
	objectWithoutTraceback = object()
	with showLogs() as logger:
		with catchMessages() as messageBuffer:
			logger.logTraceback(objectWithoutTraceback)

	messages = messageBuffer.getvalue()

	print("Messages: {0!r}".format(messages))
	assert 'Failed to log traceback for' in messages
	assert repr(objectWithoutTraceback) in messages
	assert 'object has no attribute' in messages
>>>>>>> 6c7abf31
<|MERGE_RESOLUTION|>--- conflicted
+++ resolved
@@ -28,20 +28,14 @@
 import os
 import sys
 import warnings
-<<<<<<< HEAD
+from contextlib import contextmanager
 from io import BytesIO as StringIO
-=======
-from contextlib import contextmanager
->>>>>>> 6c7abf31
 
 import OPSI.Logger
 import pytest
 
-<<<<<<< HEAD
-from .helpers import cd, mock, workInTemporaryDirectory
-=======
-from .helpers import cd, mock, unittest, workInTemporaryDirectory, showLogs
->>>>>>> 6c7abf31
+from .helpers import cd, mock, workInTemporaryDirectory, showLogs
+
 
 # Log level that will result in log output.
 LOGGING_LEVELS = [
@@ -265,7 +259,6 @@
 
 		assert os.path.exists('test.log')
 
-<<<<<<< HEAD
 		os.mkdir('subdir')
 		with cd('subdir'):
 			assert not os.path.exists('test.log')
@@ -288,155 +281,6 @@
 	logger.critical('test message')
 	logger.essential('test message')
 	logger.comment('test message')
-=======
-		value = messageBuffer.getvalue()
-
-		self.assertTrue(value.startswith("[{0:d}]".format(OPSI.Logger.LOG_WARNING)))
-		self.assertTrue("UserWarning: usermessage" in value)
-
-		if sys.version_info < (2, 7):
-			# Changed in version 2.7: DeprecationWarning is ignored by default.
-			# Source: https://docs.python.org/2.7/library/warnings.html#warning-categories
-			self.assertTrue("DeprecationWarning: message" in value)
-			self.assertTrue("DeprecationWarning: another message" in value)
-
-	def testLoggingLevels(self):
-		def resetBuffer():
-			messageBuffer.seek(0)
-			messageBuffer.truncate(0)
-
-		self.logger.setConsoleLevel(OPSI.Logger.LOG_CONFIDENTIAL)
-		self.logger.setLogFormat('[%l] %M')
-
-		messageBuffer = StringIO()
-
-		with mock.patch('OPSI.Logger.sys.stdin', messageBuffer):
-			with mock.patch('OPSI.Logger.sys.stderr', messageBuffer):
-				self.logger.essential("never miss")
-				value = messageBuffer.getvalue()
-				self.assertTrue(value.startswith("[{0:d}]".format(OPSI.Logger.LOG_ESSENTIAL)))
-				self.assertTrue("never miss" in value)
-
-				resetBuffer()
-				self.logger.comment("my words blabla")
-				value = messageBuffer.getvalue()
-				self.assertTrue(value.startswith("[{0:d}]".format(OPSI.Logger.LOG_COMMENT)))
-				self.assertTrue("my words blabla" in value)
-
-				resetBuffer()
-				self.logger.critical("over 9000")
-				value = messageBuffer.getvalue()
-				self.assertTrue(value.startswith("[{0:d}]".format(OPSI.Logger.LOG_CRITICAL)))
-				self.assertTrue("over 9000" in value)
-
-				resetBuffer()
-				self.logger.error("under 9000")
-				value = messageBuffer.getvalue()
-				self.assertTrue(value.startswith("[{0:d}]".format(OPSI.Logger.LOG_ERROR)))
-				self.assertTrue("under 9000" in value)
-
-				resetBuffer()
-				self.logger.warning("Loki lifes!")
-				value = messageBuffer.getvalue()
-				self.assertTrue(value.startswith("[{0:d}]".format(OPSI.Logger.LOG_WARNING)))
-				self.assertTrue("Loki lifes!" in value)
-
-				resetBuffer()
-				self.logger.notice("Hulk not angry")
-				value = messageBuffer.getvalue()
-				self.assertTrue(value.startswith("[{0:d}]".format(OPSI.Logger.LOG_NOTICE)))
-				self.assertTrue("Hulk not angry" in value)
-
-				resetBuffer()
-				self.logger.info("The Stark Tower")
-				value = messageBuffer.getvalue()
-				self.assertTrue(value.startswith("[{0:d}]".format(OPSI.Logger.LOG_INFO)))
-				self.assertTrue("The Stark Tower" in value)
-
-				resetBuffer()
-				self.logger.debug("Beep, beep.")
-				value = messageBuffer.getvalue()
-				self.assertTrue(value.startswith("[{0:d}]".format(OPSI.Logger.LOG_DEBUG)))
-				self.assertTrue("Beep, beep." in value)
-
-				resetBuffer()
-				self.logger.debug2("beepbeepbeepbeeeeeeeeeep")
-				value = messageBuffer.getvalue()
-				self.assertTrue(value.startswith("[{0:d}]".format(OPSI.Logger.LOG_DEBUG2)))
-				self.assertTrue("beepbeepbeepbeeeeeeeeeep" in value)
-
-				resetBuffer()
-				self.logger.confidential("my password")
-				value = messageBuffer.getvalue()
-				self.assertTrue(value.startswith("[{0:d}]".format(OPSI.Logger.LOG_CONFIDENTIAL)))
-				self.assertTrue("my password" in value)
-
-	def testConfidentialStringsAreNotLogged(self):
-		secretWord = 'mySecr3tP4ssw0rd!'
-
-		self.logger.addConfidentialString(secretWord)
-		self.logger.setConsoleLevel(OPSI.Logger.LOG_DEBUG2)
-
-		messageBuffer = StringIO()
-		with mock.patch('OPSI.Logger.sys.stdin', messageBuffer):
-			with mock.patch('OPSI.Logger.sys.stderr', messageBuffer):
-				self.logger.notice("Psst... {0}".format(secretWord))
-
-		value = messageBuffer.getvalue()
-		self.assertFalse(secretWord in value)
-		self.assertTrue("Psst... " in value)
-		self.assertTrue("*** confidential ***" in value)
-
-	def testConfidentialStringsCanNotBeEmpty(self):
-		self.assertRaises(ValueError, self.logger.addConfidentialString, '')
-
-	def testLogFormatting(self):
-		self.logger.setConsoleLevel(OPSI.Logger.LOG_CONFIDENTIAL)
-		self.logger.setLogFormat('[%l - %L] %F %M')
-
-		messageBuffer = StringIO()
-		with mock.patch('OPSI.Logger.sys.stdin', messageBuffer):
-			with mock.patch('OPSI.Logger.sys.stderr', messageBuffer):
-				self.logger.debug("Chocolate Starfish")
-
-		value = messageBuffer.getvalue()
-		self.assertEquals('[7 - debug] test_logger.py Chocolate Starfish', value.strip())
-
-	def testSettingConfidentialStrings(self):
-		confidential = ["Momente", "Wahnsinn"]
-		self.logger.setConfidentialStrings(confidential)
-
-		self.logger.setConsoleLevel(OPSI.Logger.LOG_DEBUG2)
-
-		messageBuffer = StringIO()
-		with mock.patch('OPSI.Logger.sys.stdin', messageBuffer):
-			with mock.patch('OPSI.Logger.sys.stderr', messageBuffer):
-				self.logger.notice("Die Momente, die es wert sind, ziehen so schnell vorbei")
-				self.logger.notice("So schnell, so weit")
-				self.logger.notice("Der Wahnsinn folgt jetzt nicht mehr dem Asphalt")
-				self.logger.notice("Du lässt ihn zurück")
-
-		value = messageBuffer.getvalue()
-		for word in confidential:
-			self.assertFalse(word in value)
-		self.assertTrue("So schnell, so weit" in value)
-
-	def testChangingDirectoriesDoesNotChangePathOfLog(self):
-		with workInTemporaryDirectory():
-			self.logger.setLogFile('test.log')
-			self.logger.setFileLevel(OPSI.Logger.LOG_DEBUG)
-			self.logger.warning('abc')
-
-			self.assertTrue(os.path.exists('test.log'))
-
-			os.mkdir('subdir')
-			with cd('subdir'):
-				self.assertFalse(os.path.exists('test.log'))
-				self.logger.warning('def')
-				self.assertFalse(os.path.exists('test.log'))
-
-	def testSettingLogPathToNone(self):
-		self.logger.setLogFile(None)
 
 
 @contextmanager
@@ -478,5 +322,4 @@
 	print("Messages: {0!r}".format(messages))
 	assert 'Failed to log traceback for' in messages
 	assert repr(objectWithoutTraceback) in messages
-	assert 'object has no attribute' in messages
->>>>>>> 6c7abf31
+	assert 'object has no attribute' in messages