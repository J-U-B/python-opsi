--- conflicted
+++ resolved
@@ -1,4 +1,13 @@
-<<<<<<< HEAD
+python-opsi (4.0.7.8-1) stable; urgency=low
+
+  * OPSI.System.Windows:
+    - getOpsiHotfixName supports now Windows 10
+    - fixed Syncing Time function with service
+  * Proxysupport for HTTP-Connections
+  * Fix for setActionRequestWithDependencies
+
+ -- Erol Ueluekmen <e.ueluekmen@uib.de>  Tue, 19 Jul 2016 15:36:42 +0200
+
 python-opsi (4.0.7.7-1) stable; urgency=low
 
   * WindowsDrivers byAudit sku fallback fixed.
@@ -80,16 +89,6 @@
   * Improved logging during HTTP Connection.
 
  -- Niko Wenselowski <n.wenselowski@uib.de>  Tue, 07 Jun 2016 10:47:44 +0200
-=======
-python-opsi (4.0.7.8-1) stable; urgency=low
-
-  * OPSI.System.Windows:
-    - getOpsiHotfixName supports now Windows 10
-    - fixed Syncing Time function with service
-  * Proxysupport for HTTP-Connections
-
- -- Erol Ueluekmen <e.ueluekmen@uib.de>  Tue, 11 Jun 2016 12:06:42 +0200
->>>>>>> 693dc016
 
 python-opsi (4.0.6.49-1) stable; urgency=medium
 
