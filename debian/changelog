--- conflicted
+++ resolved
@@ -1,6 +1,23 @@
-<<<<<<< HEAD
-python-opsi (3.2.0.16-1) stable; urgency=low
-=======
+python-opsi (3.3.0.8-1) stable; urgency=low
+
+  * added interface method setMacAddress()
+
+ -- Jan Schneider <j.schneider@uib.de>  Tue, 13 May 2008 13:39:56 +0200
+
+python-opsi (3.3.0.7-1) stable; urgency=low
+
+  * setMacAddresses() implemented in DHCPD-Backend
+  * added methods readLog(), writeLog()
+  * Fixed bug in System.py
+
+ -- Jan Schneider <j.schneider@uib.de>  Mon,  5 May 2008 13:26:45 +0200
+
+python-opsi (3.3.0.6-1) stable; urgency=low
+
+  * Fixed several bugs
+
+ -- Jan Schneider <j.schneider@uib.de>  Fri,  2 May 2008 14:05:46 +0200
+
 python-opsi (3.3.0.5-1) stable; urgency=low
 
   * Fixed bug in Logger linkLogFile()
@@ -44,7 +61,6 @@
  -- Jan Schneider <j.schneider@uib.de>  Tue, 15 Apr 2008 13:42:27 +0200
 
  python-opsi (3.2.0.16-1) stable; urgency=low
->>>>>>> 76c617a3
 
   * JSONRPC - fixed bug in retry request
 
