--- conflicted
+++ resolved
@@ -1,4 +1,3 @@
-<<<<<<< HEAD
 python-opsi (4.0.6.44-1) experimental; urgency=medium
 
   * .spec: Naming all known config files.
@@ -15,15 +14,9 @@
     with installation-status 'unknown'.
   * Added polish translation. Thanks to Jerzy Włudarczylk!
   * OPSI.System.Posix: corrected typo in sfdisk call
+  * OPSI.System.Posix: added more reboot calls in reboot() function
 
  -- Niko Wenselowski <n.wenselowski@uib.de>  Mon, 29 Feb 2016 16:52:09 +0100
-=======
-python-opsi (4.0.6.45-1) UNRELEASED; urgency=medium
-
-  * OPSI.System.Posix: added more reboot calls in reboot() function
-
- -- Mathias Radtke <m.radtke@uib.de>  Thu, 03 Mar 2016 08:22:37 +0100
->>>>>>> 86de4d13
 
 python-opsi (4.0.6.43-1) experimental; urgency=medium
 
